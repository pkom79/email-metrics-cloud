"use client";
import { useEffect } from 'react';
import { useRouter, useSearchParams } from 'next/navigation';

export default function AuthCallback() {
    const router = useRouter();
    const search = useSearchParams();

    useEffect(() => {
        const run = async () => {
            const err = search.get('error_description') || search.get('error');
            if (err) {
                router.replace(`/signup?mode=signin&error=${encodeURIComponent(err)}`);
                return;
            }
            const code = search.get('code');
            const token_hash = search.get('token_hash');
            const type = search.get('type');

            if (code || (token_hash && type)) {
                const qs = new URLSearchParams();
                if (code) qs.set('code', code);
                if (token_hash) qs.set('token_hash', token_hash);
                if (type) qs.set('type', type);
<<<<<<< HEAD
                try {
                    const res = await fetch(`/api/auth/callback?${qs.toString()}`, {
                        method: 'GET',
                        headers: { 'cache-control': 'no-store' },
                    });
                    if (!res.ok) {
                        const { error } = await res.json().catch(() => ({ error: 'Auth failed' }));
                        router.replace(`/signup?mode=signin&error=${encodeURIComponent(error || 'Auth failed')}`);
                        return;
                    }
                    // Give server a tick to write cookies then go to dashboard
                    await new Promise((r) => setTimeout(r, 200));
                    router.replace('/dashboard');
                    return;
                } catch {
                    router.replace(`/signup?mode=signin&error=${encodeURIComponent('Auth failed')}`);
                    return;
                }
=======
                const res = await fetch(`/api/auth/callback?${qs.toString()}`, { method: 'GET' });
                if (!res.ok) {
                    const { error } = await res.json().catch(() => ({ error: 'Auth failed' }));
                    router.replace(`/signup?mode=signin&error=${encodeURIComponent(error || 'Auth failed')}`);
                    return;
                }
                // Give server a tick to write cookies then go to dashboard
                await new Promise(r => setTimeout(r, 200));
                router.replace('/dashboard');
                return;
>>>>>>> bdaab93c
            }

            router.replace('/signup?mode=signin');
        };
        run();
    }, [router, search]);

    return (
        <div className="max-w-md mx-auto py-20 text-center">
            <p className="text-sm text-gray-500 dark:text-gray-400">Signing you in…</p>
        </div>
    );
}

<|MERGE_RESOLUTION|>--- conflicted
+++ resolved
@@ -22,7 +22,6 @@
                 if (code) qs.set('code', code);
                 if (token_hash) qs.set('token_hash', token_hash);
                 if (type) qs.set('type', type);
-<<<<<<< HEAD
                 try {
                     const res = await fetch(`/api/auth/callback?${qs.toString()}`, {
                         method: 'GET',
@@ -41,18 +40,6 @@
                     router.replace(`/signup?mode=signin&error=${encodeURIComponent('Auth failed')}`);
                     return;
                 }
-=======
-                const res = await fetch(`/api/auth/callback?${qs.toString()}`, { method: 'GET' });
-                if (!res.ok) {
-                    const { error } = await res.json().catch(() => ({ error: 'Auth failed' }));
-                    router.replace(`/signup?mode=signin&error=${encodeURIComponent(error || 'Auth failed')}`);
-                    return;
-                }
-                // Give server a tick to write cookies then go to dashboard
-                await new Promise(r => setTimeout(r, 200));
-                router.replace('/dashboard');
-                return;
->>>>>>> bdaab93c
             }
 
             router.replace('/signup?mode=signin');
